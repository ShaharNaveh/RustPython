--- conflicted
+++ resolved
@@ -174,7 +174,6 @@
 
 pub fn init(context: &PyContext) {
     let iter_type = &context.iter_type;
-<<<<<<< HEAD
 
     let iter_doc = "iter(iterable) -> iterator\n\
                     iter(callable, sentinel) -> iterator\n\n\
@@ -182,15 +181,7 @@
                     supply its own iterator, or be a sequence.\n\
                     In the second form, the callable is called until it returns the sentinel.";
 
-    context.set_attr(
-        &iter_type,
-        "__contains__",
-        context.new_rustfunc(iter_contains),
-    );
-    context.set_attr(&iter_type, "__iter__", context.new_rustfunc(iter_iter));
-=======
     iter_type_init(context, iter_type);
->>>>>>> ac370260
     context.set_attr(&iter_type, "__new__", context.new_rustfunc(iter_new));
     context.set_attr(&iter_type, "__next__", context.new_rustfunc(iter_next));
     context.set_attr(&iter_type, "__doc__", context.new_str(iter_doc.to_string()));
