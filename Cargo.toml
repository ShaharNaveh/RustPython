--- conflicted
+++ resolved
@@ -124,11 +124,6 @@
     "compiler",
     "compiler/codegen",
     ".",
-<<<<<<< HEAD
-    "common",
-=======
-    "derive",
->>>>>>> 477c9b32
     "jit",
     "vm",
     "vm/sre_engine",
@@ -150,13 +145,8 @@
 rustpython-compiler-core = { path = "crates/compiler-core", version = "0.4.0" }
 rustpython-compiler = { path = "compiler", version = "0.4.0" }
 rustpython-codegen = { path = "compiler/codegen", version = "0.4.0" }
-<<<<<<< HEAD
-rustpython-common = { path = "common", version = "0.4.0" }
 rustpython-derive = { path = "crates/derive", version = "0.4.0" }
-=======
 rustpython-common = { path = "crates/common", version = "0.4.0" }
-rustpython-derive = { path = "derive", version = "0.4.0" }
->>>>>>> 477c9b32
 rustpython-derive-impl = { path = "derive-impl", version = "0.4.0" }
 rustpython-jit = { path = "jit", version = "0.4.0" }
 rustpython-literal = { path = "crates/literal", version = "0.4.0" }
