[package]
name = "rustpython"
description = "A python interpreter written in rust."
include = ["LICENSE", "Cargo.toml", "src/**/*.rs"]
version.workspace = true
authors.workspace = true
edition.workspace = true
rust-version.workspace = true
repository.workspace = true
license.workspace = true

[features]
default = ["threading", "stdlib", "stdio", "importlib"]
importlib = ["rustpython-vm/importlib"]
encodings = ["rustpython-vm/encodings"]
stdio = ["rustpython-vm/stdio"]
stdlib = ["rustpython-stdlib", "rustpython-pylib", "encodings"]
flame-it = ["rustpython-vm/flame-it", "flame", "flamescope"]
freeze-stdlib = ["stdlib", "rustpython-vm/freeze-stdlib", "rustpython-pylib?/freeze-stdlib"]
jit = ["rustpython-vm/jit"]
threading = ["rustpython-vm/threading", "rustpython-stdlib/threading"]
sqlite = ["rustpython-stdlib/sqlite"]
ssl = ["rustpython-stdlib/ssl"]
ssl-vendor = ["ssl", "rustpython-stdlib/ssl-vendor"]
tkinter = ["rustpython-stdlib/tkinter"]

[build-dependencies]
winresource = "0.1"

[dependencies]
rustpython-compiler = { workspace = true }
rustpython-pylib = { workspace = true, optional = true }
rustpython-stdlib = { workspace = true, optional = true, features = ["compiler"] }
rustpython-vm = { workspace = true, features = ["compiler"] }
ruff_python_parser = { workspace = true }

cfg-if = { workspace = true }
log = { workspace = true }
flame = { workspace = true, optional = true }

lexopt = "0.3"
dirs = { package = "dirs-next", version = "2.0" }
env_logger = "0.11"
flamescope = { version = "0.1.2", optional = true }

[target.'cfg(windows)'.dependencies]
libc = { workspace = true }

[target.'cfg(not(target_arch = "wasm32"))'.dependencies]
rustyline = { workspace = true }

[dev-dependencies]
criterion = { workspace = true }
pyo3 = { version = "0.26", features = ["auto-initialize"] }

[[bench]]
name = "execution"
harness = false

[[bench]]
name = "microbenchmarks"
harness = false

[[bin]]
name = "rustpython"
path = "src/main.rs"

[profile.dev.package."*"]
opt-level = 3

[profile.test]
opt-level = 3
# https://github.com/rust-lang/rust/issues/92869
# lto = "thin"

# Doesn't change often
[profile.release.package.rustpython-doc]
codegen-units = 1

[profile.bench]
lto = "thin"
codegen-units = 1
opt-level = 3

[profile.release]
lto = "thin"

[patch.crates-io]
# REDOX START, Uncomment when you want to compile/check with redoxer
# REDOX END

# Used only on Windows to build the vcpkg dependencies
[package.metadata.vcpkg]
git = "https://github.com/microsoft/vcpkg"
# The revision of the vcpkg repository to use
# https://github.com/microsoft/vcpkg/tags
rev = "2025.09.17"

[package.metadata.vcpkg.target]
x86_64-pc-windows-msvc = { triplet = "x64-windows-static-md", dev-dependencies = ["openssl" ] }

[package.metadata.packager]
product-name = "RustPython"
identifier = "com.rustpython.rustpython"
description = "An open source Python 3 interpreter written in Rust"
homepage = "https://rustpython.github.io/"
license_file = "LICENSE"
authors = ["RustPython Team"]
publisher = "RustPython Team"
resources = ["LICENSE", "README.md", "Lib"]
icons = ["32x32.png"]

[package.metadata.packager.nsis]
installer_mode = "both"
template = "installer-config/installer.nsi"

[package.metadata.packager.wix]
template = "installer-config/installer.wxs"


[workspace]
resolver = "2"
members = [
    "compiler",
    ".",
    "derive",
    "vm",
    "vm/sre_engine",
    "stdlib",
    "wasm/lib",
    "crates/*",
]

[workspace.package]
version = "0.4.0"
authors = ["RustPython Team"]
edition = "2024"
rust-version = "1.89.0"
repository = "https://github.com/RustPython/RustPython"
license = "MIT"

[workspace.dependencies]
rustpython-compiler-core = { path = "crates/compiler-core", version = "0.4.0" }
rustpython-compiler = { path = "compiler", version = "0.4.0" }
rustpython-codegen = { path = "crates/codegen", version = "0.4.0" }
rustpython-common = { path = "crates/common", version = "0.4.0" }
rustpython-derive = { path = "derive", version = "0.4.0" }
<<<<<<< HEAD
rustpython-derive-impl = { path = "crates/derive-impl", version = "0.4.0" }
rustpython-jit = { path = "jit", version = "0.4.0" }
=======
rustpython-derive-impl = { path = "derive-impl", version = "0.4.0" }
rustpython-jit = { path = "crates/jit", version = "0.4.0" }
>>>>>>> cc2e84b9
rustpython-literal = { path = "crates/literal", version = "0.4.0" }
rustpython-vm = { path = "vm", default-features = false, version = "0.4.0" }
rustpython-pylib = { path = "crates/pylib", version = "0.4.0" }
rustpython-stdlib = { path = "stdlib", default-features = false, version = "0.4.0" }
rustpython-sre_engine = { path = "vm/sre_engine", version = "0.4.0" }
rustpython-wtf8 = { path = "crates/wtf8", version = "0.4.0" }
rustpython-doc = { path = "crates/doc", version = "0.4.0" }

ruff_python_parser = { git = "https://github.com/astral-sh/ruff.git", tag = "0.14.1" }
ruff_python_ast = { git = "https://github.com/astral-sh/ruff.git", tag = "0.14.1" }
ruff_text_size = { git = "https://github.com/astral-sh/ruff.git", tag = "0.14.1" }
ruff_source_file = { git = "https://github.com/astral-sh/ruff.git", tag = "0.14.1" }

phf = { version = "0.13.1", default-features = false, features = ["macros"]}
ahash = "0.8.12"
ascii = "1.1"
bitflags = "2.9.4"
bstr = "1"
cfg-if = "1.0"
chrono = "0.4.42"
constant_time_eq = "0.4"
criterion = { version = "0.7", features = ["html_reports"] }
crossbeam-utils = "0.8.21"
flame = "0.2.2"
getrandom = { version = "0.3", features = ["std"] }
glob = "0.3"
hex = "0.4.3"
indexmap = { version = "2.11.3", features = ["std"] }
insta = "1.42"
itertools = "0.14.0"
is-macro = "0.3.7"
junction = "1.3.0"
libc = "0.2.169"
libffi = "4.1"
log = "0.4.28"
nix = { version = "0.30", features = ["fs", "user", "process", "term", "time", "signal", "ioctl", "socket", "sched", "zerocopy", "dir", "hostname", "net", "poll"] }
malachite-bigint = "0.6"
malachite-q = "0.6"
malachite-base = "0.6"
memchr = "2.7.4"
num-complex = "0.4.6"
num-integer = "0.1.46"
num-traits = "0.2"
num_enum = { version = "0.7", default-features = false }
optional = "0.5"
once_cell = "1.20.3"
parking_lot = "0.12.3"
paste = "1.0.15"
proc-macro2 = "1.0.93"
pymath = "0.0.2"
quote = "1.0.38"
radium = "1.1.1"
rand = "0.9"
rand_core = { version = "0.9", features = ["os_rng"] }
rustix = { version = "1.0", features = ["event"] }
rustyline = "17.0.1"
serde = { version = "1.0.225", default-features = false }
schannel = "0.1.28"
scoped-tls = "1"
scopeguard = "1"
static_assertions = "1.1"
strum = "0.27"
strum_macros = "0.27"
syn = "2"
thiserror = "2.0"
thread_local = "1.1.9"
unicode-casing = "0.1.1"
unic-char-property = "0.9.0"
unic-normal = "0.9.0"
unic-ucd-age = "0.9.0"
unic-ucd-bidi = "0.9.0"
unic-ucd-category = "0.9.0"
unic-ucd-ident = "0.9.0"
unicode_names2 = "2.0.0"
unicode-bidi-mirroring = "0.4"
widestring = "1.2.0"
windows-sys = "0.59.0"
wasm-bindgen = "0.2.100"

# Lints

[workspace.lints.rust]
unsafe_code = "allow"
unsafe_op_in_unsafe_fn = "deny"
elided_lifetimes_in_paths = "warn"

[workspace.lints.clippy]
perf = "warn"
style = "warn"
complexity = "warn"
suspicious = "warn"
correctness = "warn"<|MERGE_RESOLUTION|>--- conflicted
+++ resolved
@@ -145,13 +145,8 @@
 rustpython-codegen = { path = "crates/codegen", version = "0.4.0" }
 rustpython-common = { path = "crates/common", version = "0.4.0" }
 rustpython-derive = { path = "derive", version = "0.4.0" }
-<<<<<<< HEAD
 rustpython-derive-impl = { path = "crates/derive-impl", version = "0.4.0" }
-rustpython-jit = { path = "jit", version = "0.4.0" }
-=======
-rustpython-derive-impl = { path = "derive-impl", version = "0.4.0" }
 rustpython-jit = { path = "crates/jit", version = "0.4.0" }
->>>>>>> cc2e84b9
 rustpython-literal = { path = "crates/literal", version = "0.4.0" }
 rustpython-vm = { path = "vm", default-features = false, version = "0.4.0" }
 rustpython-pylib = { path = "crates/pylib", version = "0.4.0" }
